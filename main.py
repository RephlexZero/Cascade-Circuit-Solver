--- conflicted
+++ resolved
@@ -16,12 +16,7 @@
 
     circuit.sort_components()
     for component in circuit.components:
-<<<<<<< HEAD
         print(f"n1={component.n1} n2={component.n2} {component.type}={component.value}")
-=======
-        print(component.__dict__)
-
->>>>>>> 612cdfeb
     # Attempt to retrieve linear frequency start and end
     fstart = getattr(circuit.terminations, 'Fstart', None)
     fend = getattr(circuit.terminations, 'Fend', None)
